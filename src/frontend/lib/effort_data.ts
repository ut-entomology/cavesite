import type { Point } from '../../shared/point';
<<<<<<< HEAD
import type { EffortResult } from '../../shared/model';
=======
import type { RawEffortData } from '../../shared/model';

const ORIGIN = { x: 0, y: 0 };
>>>>>>> 777583b8

// I split this out from cluster_client.ts so that a server-side daemon
// can also parse the data.

export interface EffortData {
  locationID: number;
  startDate: Date;
  endDate: Date;
  perDayPoints: Point[];
  perVisitPoints: Point[];
  perPersonVisitPoints: Point[];
}

export function toEffortDataSetByCluster(
  rawEffortDataSetByCluster: RawEffortData[][],
  minPersonVisits: number
): EffortData[][] {
  const effortDataSetByCluster: EffortData[][] = [];
  for (const clusterResults of rawEffortDataSetByCluster) {
    const clusterEffortData: EffortData[] = [];
    for (const rawEffortData of clusterResults) {
      if (rawEffortData.perVisitPoints.length >= minPersonVisits) {
        clusterEffortData.push(_toEffortData(rawEffortData));
      }
    }
    if (clusterEffortData.length > 0) {
      effortDataSetByCluster.push(clusterEffortData);
    }
  }
  return effortDataSetByCluster;
}

function _pairToPoint(pair: number[]) {
  return { x: pair[0], y: pair[1] };
}

function _toEffortData(rawEffortData: RawEffortData): EffortData {
  const perDayPointPairs: number[][] = JSON.parse(rawEffortData.perDayPoints);
  const perDayPoints: Point[] = [ORIGIN];
  for (const pair of perDayPointPairs) {
    perDayPoints.push(_pairToPoint(pair));
  }

  const perVisitPointPairs: number[][] = JSON.parse(rawEffortData.perVisitPoints);
  const perVisitPoints: Point[] = [ORIGIN];
  for (const pair of perVisitPointPairs) {
    perVisitPoints.push(_pairToPoint(pair));
  }

  const perPersonVisitPointPairs: number[][] = JSON.parse(
    rawEffortData.perPersonVisitPoints
  );
  const perPersonVisitPoints: Point[] = [ORIGIN];
  for (const pair of perPersonVisitPointPairs) {
    perPersonVisitPoints.push(_pairToPoint(pair));
  }

  return {
    locationID: rawEffortData.locationID,
    startDate: rawEffortData.startDate,
    endDate: rawEffortData.endDate,
    perDayPoints,
    perVisitPoints,
    perPersonVisitPoints
  };
}<|MERGE_RESOLUTION|>--- conflicted
+++ resolved
@@ -1,11 +1,7 @@
 import type { Point } from '../../shared/point';
-<<<<<<< HEAD
-import type { EffortResult } from '../../shared/model';
-=======
 import type { RawEffortData } from '../../shared/model';
 
 const ORIGIN = { x: 0, y: 0 };
->>>>>>> 777583b8
 
 // I split this out from cluster_client.ts so that a server-side daemon
 // can also parse the data.
