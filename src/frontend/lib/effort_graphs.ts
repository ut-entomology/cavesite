import type { Point } from '../../shared/point';
<<<<<<< HEAD
import type { EffortData } from '../lib/effort_data';
=======
import type { EffortData } from './effort_data';
import { PowerXModel } from './plottable_model';
>>>>>>> 777583b8

export enum YAxisType {
  totalSpecies = 'total species',
  deltaSpecies = 'delta species',
  percentChange = '% change',
  cumuPercentChange = 'cumulative % change',
  expectedSlope = 'expected slope'
}

export interface EffortGraphSpecPerXUnit {
  perDayTotalsGraph: EffortGraphSpec;
  perVisitTotalsGraph: EffortGraphSpec;
  perPersonVisitTotalsGraph: EffortGraphSpec;
}

export function createEffortGraphSpecPerXUnit(
  yAxisType: YAxisType,
  effortData: EffortData,
  lowerBoundX: number,
  upperBoundX: number,
  minUnchangedY: number,
  zeroYBaseline: boolean
): EffortGraphSpecPerXUnit {
  switch (yAxisType) {
    case YAxisType.totalSpecies:
      return {
        perDayTotalsGraph: new SpeciesByDaysGraphSpec(
          effortData,
          lowerBoundX,
          upperBoundX,
          minUnchangedY,
          zeroYBaseline
        ),
        perVisitTotalsGraph: new SpeciesByVisitsGraphSpec(
          effortData,
          lowerBoundX,
          upperBoundX,
          minUnchangedY,
          zeroYBaseline
        ),
        perPersonVisitTotalsGraph: new SpeciesByPersonVisitsGraphSpec(
          effortData,
          lowerBoundX,
          upperBoundX,
          minUnchangedY,
          zeroYBaseline
        )
      };
      break;
    case YAxisType.deltaSpecies:
      return {
        perDayTotalsGraph: new DeltaSpeciesByDaysGraphSpec(
          effortData,
          lowerBoundX,
          upperBoundX,
          minUnchangedY,
          zeroYBaseline
        ),
        perVisitTotalsGraph: new DeltaSpeciesByVisitsGraphSpec(
          effortData,
          lowerBoundX,
          upperBoundX,
          minUnchangedY,
          zeroYBaseline
        ),
        perPersonVisitTotalsGraph: new DeltaSpeciesByPersonVisitsGraphSpec(
          effortData,
          lowerBoundX,
          upperBoundX,
          minUnchangedY,
          zeroYBaseline
        )
      };
      break;
    case YAxisType.percentChange:
      return {
        perDayTotalsGraph: new PercentChangeByDaysGraphSpec(
          effortData,
          lowerBoundX,
          upperBoundX,
          minUnchangedY,
          zeroYBaseline
        ),
        perVisitTotalsGraph: new PercentChangeByVisitsGraphSpec(
          effortData,
          lowerBoundX,
          upperBoundX,
          minUnchangedY,
          zeroYBaseline
        ),
        perPersonVisitTotalsGraph: new PercentChangeByPersonVisitsGraphSpec(
          effortData,
          lowerBoundX,
          upperBoundX,
          minUnchangedY,
          zeroYBaseline
        )
      };
      break;
    case YAxisType.cumuPercentChange:
      return {
        perDayTotalsGraph: new CumuPercentChangeByDaysGraphSpec(
          effortData,
          lowerBoundX,
          upperBoundX,
          minUnchangedY,
          zeroYBaseline
        ),
        perVisitTotalsGraph: new CumuPercentChangeByVisitsGraphSpec(
          effortData,
          lowerBoundX,
          upperBoundX,
          minUnchangedY,
          zeroYBaseline
        ),
        perPersonVisitTotalsGraph: new CumuPercentChangeByPersonVisitsGraphSpec(
          effortData,
          lowerBoundX,
          upperBoundX,
          minUnchangedY,
          zeroYBaseline
        )
      };
      break;
    case YAxisType.expectedSlope:
      return {
        perDayTotalsGraph: new ExpectedSlopeAcrossDaysGraphSpec(
          effortData,
          lowerBoundX,
          upperBoundX,
          minUnchangedY,
          zeroYBaseline
        ),
        perVisitTotalsGraph: new ExpectedSlopeAcrossVisitsGraphSpec(
          effortData,
          lowerBoundX,
          upperBoundX,
          minUnchangedY,
          zeroYBaseline
        ),
        perPersonVisitTotalsGraph: new ExpectedSlopeAcrossPersonVisitsGraphSpec(
          effortData,
          lowerBoundX,
          upperBoundX,
          minUnchangedY,
          zeroYBaseline
        )
      };
      break;
  }
}

export abstract class EffortGraphSpec {
  graphTitle: string;
  xAxisLabel!: string;
  yAxisLabel!: string;
  points: Point[] = [];

  protected _priorX = 0;
  protected _priorY = 0;
  protected _priorSlope = -1;
  protected _yBaseline = 0;
  protected _cumulativePercentChange = 0;
  protected _rawPointsSoFar: Point[] = [];

  constructor(
    effortData: EffortData,
    title: string,
    xAxisLabel: string,
    yAxisLabel: string,
    lowerBoundX: number,
    upperBoundX: number,
    minUnchangedY: number,
    useZeroBaseline: boolean
  ) {
    if (useZeroBaseline) {
      title = 'Baselined ' + title[0].toLowerCase() + title.substring(1);
      yAxisLabel = 'baselined ' + yAxisLabel;
    }
    this.graphTitle = title;
    this.xAxisLabel = xAxisLabel;
    this.yAxisLabel = yAxisLabel;

    let unchangedYCount = 0;
    let collecting = minUnchangedY == 0;
    for (const point of this._getEffortPoints(effortData)) {
      if (!collecting && minUnchangedY > 0) {
        if (point.y == this._priorY) {
          if (++unchangedYCount == minUnchangedY) collecting = true;
        } else {
          unchangedYCount = 0;
        }
      }
      if (point.x >= lowerBoundX && point.x <= upperBoundX) {
        this._rawPointsSoFar.push(point);
        if (collecting) {
          if (useZeroBaseline && this._yBaseline == 0) {
            this._yBaseline = this._getBaselineY(point);
          }
          this._addPoint(point);
        }
      }
      this._priorX = point.x;
      this._priorY = point.y;
    }
    this._rawPointsSoFar = []; // clear memory
  }

  protected abstract _getEffortPoints(effortData: EffortData): Point[];

  protected _addPoint(point: Point): void {
    const transformedPoint = this._transformPoint(point);
    if (transformedPoint !== null) {
      this.points.push(transformedPoint);
    }
  }

  protected _getBaselineY(point: Point): number {
    return point.y;
  }

  protected _transformPoint(point: Point): Point | null {
    if (this._yBaseline != 0) {
      return { x: point.x, y: point.y - this._yBaseline };
    }
    return point;
  }

  protected _getPercentChangePoint(point: Point): Point | null {
    if (this._priorY == this._yBaseline) return null;
    return {
      x: point.x,
      y: (100 * (point.y - this._priorY)) / (this._priorY - this._yBaseline)
    };
  }

  protected _getCumuPercentChangePoint(point: Point): Point | null {
    if (this._priorY == this._yBaseline) return null;
    this._cumulativePercentChange +=
      (100 * (point.y - this._priorY)) / (this._priorY - this._yBaseline);
    return { x: point.x, y: this._cumulativePercentChange };
  }

  protected _getJaggedExpectedSlopePoint(point: Point): Point | null {
    if (point.x == 0) return null;
    const slope = (point.y - this._priorY) / (point.x - this._priorX);
    const priorSlope = this._priorSlope;
    this._priorSlope = slope;
    if (priorSlope < 0) return null;
    return { x: priorSlope, y: slope };
    //return { x: Math.log(priorSlope + 1), y: slope };
  }

  protected _getSmoothExpectedSlopePoint(point: Point): Point | null {
    if (point.x == 0 || this._rawPointsSoFar.length < 3) return null;
    const priorModel = new PowerXModel(
      '',
      // Regress all prior points (exclude this most recent point).
      this._rawPointsSoFar.slice(0, this._rawPointsSoFar.length - 1)
    );
    const priorSmoothSlope = priorModel.getFirstDerivative()(this._priorX);
    const actualSlope = (point.y - this._priorY) / (point.x - this._priorX);
    //return { x: priorSmoothSlope, y: actualSlope };
    return { x: Math.log(priorSmoothSlope), y: actualSlope };
  }
}

export abstract class ByDaysGraphSpec extends EffortGraphSpec {
  constructor(
    effortData: EffortData,
    title: string,
    yAxisLabel: string,
    minDays: number,
    maxDays: number,
    minUnchangedY: number,
    useZeroBaseline: boolean
  ) {
    super(
      effortData,
      title,
      'days',
      yAxisLabel,
      minDays,
      maxDays,
      minUnchangedY,
      useZeroBaseline
    );
  }

  protected _getEffortPoints(effortData: EffortData): Point[] {
    return effortData.perDayPoints;
  }
}

export class SpeciesByDaysGraphSpec extends ByDaysGraphSpec {
  constructor(
    effortData: EffortData,
    minDays: number,
    maxDays: number,
    minUnchangedY: number,
    useZeroBaseline: boolean
  ) {
    super(
      effortData,
      'Cumulative species across days',
      'cumulative species',
      minDays,
      maxDays,
      minUnchangedY,
      useZeroBaseline
    );
  }
}

export class DeltaSpeciesByDaysGraphSpec extends ByDaysGraphSpec {
  constructor(
    effortData: EffortData,
    minDays: number,
    maxDays: number,
    minUnchangedY: number,
    useZeroBaseline: boolean
  ) {
    super(
      effortData,
      'Delta species across days',
      'delta species',
      minDays,
      maxDays,
      minUnchangedY,
      useZeroBaseline
    );
  }

  protected _getBaselineY(_point: Point): number {
    return this._priorY;
  }

  protected _transformPoint(point: Point): Point | null {
    return { x: point.x, y: point.y - this._priorY };
  }
}

export class PercentChangeByDaysGraphSpec extends ByDaysGraphSpec {
  constructor(
    effortData: EffortData,
    minDays: number,
    maxDays: number,
    minUnchangedY: number,
    useZeroBaseline: boolean
  ) {
    super(
      effortData,
      '% change in species across days',
      '% change in species',
      minDays,
      maxDays,
      minUnchangedY,
      useZeroBaseline
    );
  }

  protected _getBaselineY(_point: Point): number {
    return this._priorY;
  }

  protected _transformPoint(point: Point): Point | null {
    return this._getPercentChangePoint(point);
  }
}

export class CumuPercentChangeByDaysGraphSpec extends ByDaysGraphSpec {
  constructor(
    effortData: EffortData,
    minDays: number,
    maxDays: number,
    minUnchangedY: number,
    useZeroBaseline: boolean
  ) {
    super(
      effortData,
      'Cumulative % change in species across days',
      'cumu. % change in species',
      minDays,
      maxDays,
      minUnchangedY,
      useZeroBaseline
    );
  }

  protected _getBaselineY(_point: Point): number {
    return this._priorY;
  }

  protected _transformPoint(point: Point): Point | null {
    return this._getCumuPercentChangePoint(point);
  }
}

export class ExpectedSlopeAcrossDaysGraphSpec extends ByDaysGraphSpec {
  constructor(
    effortData: EffortData,
    minDays: number,
    maxDays: number,
    minUnchangedY: number,
    useZeroBaseline: boolean
  ) {
    super(
      effortData,
      'Expected next slope by prior slope across days',
      'expected next slope',
      minDays,
      maxDays,
      minUnchangedY,
      useZeroBaseline
    );
    this.xAxisLabel = 'log of smoothed prior slope for day';
  }

  protected _getBaselineY(_point: Point): number {
    throw Error('Cannot baseline expected slopes');
  }

  protected _transformPoint(point: Point): Point | null {
    return this._getSmoothExpectedSlopePoint(point);
  }
}

export abstract class ByVisitsGraphSpec extends EffortGraphSpec {
  constructor(
    effortData: EffortData,
    title: string,
    yAxisLabel: string,
    minVisits: number,
    maxVisits: number,
    minUnchangedY: number,
    useZeroBaseline: boolean
  ) {
    super(
      effortData,
      title,
      'visits',
      yAxisLabel,
      minVisits,
      maxVisits,
      minUnchangedY,
      useZeroBaseline
    );
  }

  protected _getEffortPoints(effortData: EffortData): Point[] {
    return effortData.perVisitPoints;
  }
}

export class SpeciesByVisitsGraphSpec extends ByVisitsGraphSpec {
  constructor(
    effortData: EffortData,
    minVisits: number,
    maxVisits: number,
    minUnchangedY: number,
    useZeroBaseline: boolean
  ) {
    super(
      effortData,
      'Cumulative species across visits',
      'cumulative species',
      minVisits,
      maxVisits,
      minUnchangedY,
      useZeroBaseline
    );
  }
}

export class DeltaSpeciesByVisitsGraphSpec extends ByVisitsGraphSpec {
  constructor(
    effortData: EffortData,
    minDays: number,
    maxDays: number,
    minUnchangedY: number,
    useZeroBaseline: boolean
  ) {
    super(
      effortData,
      'Delta species across visits',
      'delta species',
      minDays,
      maxDays,
      minUnchangedY,
      useZeroBaseline
    );
  }

  protected _getBaselineY(_point: Point): number {
    return this._priorY;
  }

  protected _transformPoint(point: Point): Point | null {
    return { x: point.x, y: point.y - this._priorY };
  }
}

export class PercentChangeByVisitsGraphSpec extends ByVisitsGraphSpec {
  constructor(
    effortData: EffortData,
    minDays: number,
    maxDays: number,
    minUnchangedY: number,
    useZeroBaseline: boolean
  ) {
    super(
      effortData,
      'Cumulative % change in species across visits',
      'cumu. % change in species',
      minDays,
      maxDays,
      minUnchangedY,
      useZeroBaseline
    );
  }

  protected _getBaselineY(_point: Point): number {
    return this._priorY;
  }

  protected _transformPoint(point: Point): Point | null {
    return this._getPercentChangePoint(point);
  }
}

export class CumuPercentChangeByVisitsGraphSpec extends ByVisitsGraphSpec {
  constructor(
    effortData: EffortData,
    minDays: number,
    maxDays: number,
    minUnchangedY: number,
    useZeroBaseline: boolean
  ) {
    super(
      effortData,
      '% change in species across visits',
      '% change in species',
      minDays,
      maxDays,
      minUnchangedY,
      useZeroBaseline
    );
  }

  protected _getBaselineY(_point: Point): number {
    return this._priorY;
  }

  protected _transformPoint(point: Point): Point | null {
    return this._getCumuPercentChangePoint(point);
  }
}

export class ExpectedSlopeAcrossVisitsGraphSpec extends ByVisitsGraphSpec {
  constructor(
    effortData: EffortData,
    minDays: number,
    maxDays: number,
    minUnchangedY: number,
    useZeroBaseline: boolean
  ) {
    super(
      effortData,
      'Expected next slope by prior slope across visits',
      'expected next slope',
      minDays,
      maxDays,
      minUnchangedY,
      useZeroBaseline
    );
    this.xAxisLabel = 'log of smoothed prior slope for visit';
  }

  protected _getBaselineY(_point: Point): number {
    throw Error('Cannot baseline expected slopes');
  }

  protected _transformPoint(point: Point): Point | null {
    return this._getSmoothExpectedSlopePoint(point);
  }
}

export abstract class ByPersonVisitsGraphSpec extends EffortGraphSpec {
  constructor(
    effortData: EffortData,
    title: string,
    yAxisLabel: string,
    minPersonVisits: number,
    maxPersonVisits: number,
    minUnchangedY: number,
    useZeroBaseline: boolean
  ) {
    super(
      effortData,
      title,
      'person-visits',
      yAxisLabel,
      minPersonVisits,
      maxPersonVisits,
      minUnchangedY,
      useZeroBaseline
    );
  }

  protected _getEffortPoints(effortData: EffortData): Point[] {
    return effortData.perPersonVisitPoints;
  }
}

export class SpeciesByPersonVisitsGraphSpec extends ByPersonVisitsGraphSpec {
  constructor(
    effortData: EffortData,
    minPersonVisits: number,
    maxPersonVisits: number,
    minUnchangedY: number,
    useZeroBaseline: boolean
  ) {
    super(
      effortData,
      'Cumulative species across person-visits',
      'cumulative species',
      minPersonVisits,
      maxPersonVisits,
      minUnchangedY,
      useZeroBaseline
    );
  }
}

export class DeltaSpeciesByPersonVisitsGraphSpec extends ByPersonVisitsGraphSpec {
  constructor(
    effortData: EffortData,
    minDays: number,
    maxDays: number,
    minUnchangedY: number,
    useZeroBaseline: boolean
  ) {
    super(
      effortData,
      'Delta species across person-visits',
      'delta species',
      minDays,
      maxDays,
      minUnchangedY,
      useZeroBaseline
    );
  }

  protected _getBaselineY(_point: Point): number {
    return this._priorY;
  }

  protected _transformPoint(point: Point): Point | null {
    return { x: point.x, y: point.y - this._priorY };
  }
}

export class PercentChangeByPersonVisitsGraphSpec extends ByPersonVisitsGraphSpec {
  constructor(
    effortData: EffortData,
    minDays: number,
    maxDays: number,
    minUnchangedY: number,
    useZeroBaseline: boolean
  ) {
    super(
      effortData,
      '% change in species across person-visits',
      '% change in species',
      minDays,
      maxDays,
      minUnchangedY,
      useZeroBaseline
    );
  }

  protected _getBaselineY(_point: Point): number {
    return this._priorY;
  }

  protected _transformPoint(point: Point): Point | null {
    return this._getPercentChangePoint(point);
  }
}

export class CumuPercentChangeByPersonVisitsGraphSpec extends ByPersonVisitsGraphSpec {
  constructor(
    effortData: EffortData,
    minDays: number,
    maxDays: number,
    minUnchangedY: number,
    useZeroBaseline: boolean
  ) {
    super(
      effortData,
      'Cumulative % change in species across person-visits',
      'cumu. % change in species',
      minDays,
      maxDays,
      minUnchangedY,
      useZeroBaseline
    );
  }

  protected _getBaselineY(_point: Point): number {
    return this._priorY;
  }

  protected _transformPoint(point: Point): Point | null {
    return this._getCumuPercentChangePoint(point);
  }
}

export class ExpectedSlopeAcrossPersonVisitsGraphSpec extends ByPersonVisitsGraphSpec {
  constructor(
    effortData: EffortData,
    minDays: number,
    maxDays: number,
    minUnchangedY: number,
    useZeroBaseline: boolean
  ) {
    super(
      effortData,
      'Expected next slope by prior slope across person visits',
      'expected next slope',
      minDays,
      maxDays,
      minUnchangedY,
      useZeroBaseline
    );
    this.xAxisLabel = 'log of smoothed prior slope for person visit';
  }

  protected _getBaselineY(_point: Point): number {
    throw Error('Cannot baseline expected slopes');
  }

  protected _transformPoint(point: Point): Point | null {
    return this._getSmoothExpectedSlopePoint(point);
  }
}<|MERGE_RESOLUTION|>--- conflicted
+++ resolved
@@ -1,10 +1,6 @@
 import type { Point } from '../../shared/point';
-<<<<<<< HEAD
-import type { EffortData } from '../lib/effort_data';
-=======
 import type { EffortData } from './effort_data';
 import { PowerXModel } from './plottable_model';
->>>>>>> 777583b8
 
 export enum YAxisType {
   totalSpecies = 'total species',
