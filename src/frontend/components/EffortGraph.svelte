--- conflicted
+++ resolved
@@ -1,12 +1,7 @@
 <script lang="ts">
   import Scatter from 'svelte-chartjs/src/Scatter.svelte';
 
-<<<<<<< HEAD
-  import type { Point } from '../../shared/point';
-  import type { PlottableModel } from '../lib/linear_regression';
-=======
   import type { PlottableModel } from '../lib/plottable_model';
->>>>>>> 777583b8
   import type { EffortGraphSpec } from '../lib/effort_graphs';
   import type { SizedEffortGraphSpec } from '../lib/cluster_data';
 
