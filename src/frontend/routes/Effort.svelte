--- conflicted
+++ resolved
@@ -37,15 +37,9 @@
   } from '../../shared/model';
   import { client } from '../stores/client';
   import { loadSeeds, sortIntoClusters, loadPoints } from '../lib/cluster_client';
-<<<<<<< HEAD
-  import type { Point } from '../../shared/point';
-  import {
-    PlottableModel,
-=======
   import { shortenPValue, shortenRMSE, shortenR2 } from '../lib/regression';
   import {
     type PlottableModel,
->>>>>>> 777583b8
     LinearXModel,
     PowerXModel
     //QuadraticXModel,
